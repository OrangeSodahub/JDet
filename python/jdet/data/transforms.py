import random
import jittor as jt 
import cv2
import numpy as np
import math
from PIL import Image
from jdet.utils.registry import build_from_cfg,TRANSFORMS
from jdet.models.boxes.box_ops import rotated_box_to_poly_np,poly_to_rotated_box_np,norm_angle

@TRANSFORMS.register_module()
class Compose:
    def __init__(self, transforms=None):
        self.transforms = []
        if transforms is None:
            transforms = []
        for transform in transforms:
            if isinstance(transform,dict):
                transform = build_from_cfg(transform,TRANSFORMS)
            elif not callable(transform):
                raise TypeError('transform must be callable or a dict')
            self.transforms.append(transform)

    def __call__(self, image, target=None):
        for t in self.transforms:
            image, target = t(image, target)
        
        return image, target

@TRANSFORMS.register_module()
class RandomRotateAug:
    def __init__(self, random_rotate_on=False):
        self.random_rotate_on = random_rotate_on
    
    def _rotate_boxes_90(self,target,size):
        w,h = size
        for key in["bboxes","hboxes","rboxes","polys","hboxes_ignore","polys_ignore","rboxes_ignore"]:
            if key not in target:
                continue
            bboxes = target[key]
            if bboxes.ndim<2:
                continue
            if "bboxes" in key or "hboxes" in key:
                new_boxes = np.zeros_like(bboxes)
                new_boxes[:,  ::2] = bboxes[:, 1::2] # x = y
                # new_boxes[:, 1::2] = w - bboxes[:, -2::-2] # y = w - x
                new_boxes[:, 1] = w - bboxes[:, 2] # y = w - x
                new_boxes[:, 3] = w - bboxes[:, 0] # y = w - x
                target[key] = new_boxes
                continue

            if "rboxes" in key:
                bboxes  = rotated_box_to_poly_np(bboxes)

            new_bboxes = np.zeros_like(bboxes)
            new_bboxes[:,0::2] = bboxes[:,1::2]
            new_bboxes[:,1::2] = w-bboxes[:,0::2]

            if "rboxes" in key:
                new_bboxes = poly_to_rotated_box_np(new_bboxes)

            target[key]=new_bboxes

    def __call__( self, image, target=None ):
        # (0, 90, 180, or 270)
        if self.random_rotate_on:
            indx = int(random.random() * 100) // 25
            # anticlockwise
            for _ in range(indx):
                if target is not None:
                    self._rotate_boxes_90(target,image.size)
                image = image.rotate(90,expand=True)
            if target is not None:
                target["rotate_angle"]=90*indx

        return image, target

@TRANSFORMS.register_module()
class Resize:
    def __init__(self, min_size, max_size, keep_ratio=True):
        if not isinstance(min_size, (list, tuple)):
            min_size = (min_size,)
        self.min_size = min_size
        self.max_size = max_size
        self.keep_ratio = keep_ratio

    # modified from torchvision to add support for max size
    def get_size(self, image_size):
        w, h = image_size
        size = random.choice(self.min_size)
        max_size = self.max_size

        if self.keep_ratio:
            # NOTE Mingtao
            if w <= h:
              size = np.clip( size, int(w / 1.5), int(w * 1.5) )
            else:
              size = np.clip( size, int(h / 1.5), int(h * 1.5) )

            if max_size is not None:
                min_original_size = float(min((w, h)))
                max_original_size = float(max((w, h)))
                if max_original_size / min_original_size * size > max_size:
                    size = int(round(max_size * min_original_size / max_original_size))

            if (w <= h and w == size) or (h <= w and h == size):
                return (h, w),1.

            if w < h:
                ow = size
                oh = int(size * h / w)
            else:
                oh = size
                ow = int(size * w / h)
        else:
            oh = self.min_size[0]
            ow = self.max_size

<<<<<<< HEAD
        return (oh, ow), [ow/w, oh/h, ow/w, oh/h]
=======
        if max_size is not None:
            min_original_size = float(min((w, h)))
            max_original_size = float(max((w, h)))
            if max_original_size / min_original_size * size > max_size:
                size = int(round(max_size * min_original_size / max_original_size))

        if (w <= h and w == size) or (h <= w and h == size):
            return (h, w),1.

        if w < h:
            ow = size
            oh = int(size * h / w)
        else:
            oh = size
            ow = int(size * w / h)
        
        assert np.abs(oh/h - ow/w)<1e-2
        return (oh, ow),oh/h
>>>>>>> ea38d19d

    def _resize_boxes(self,target,size):
        for key in ["bboxes","polys"]:
            if key not in target:
                continue
            bboxes = target[key]
            width,height = target["img_size"]
            new_w,new_h = size
            bboxes[:,0::2] = bboxes[:,0::2]*float(new_w/width)
            bboxes[:,1::2] = bboxes[:,1::2]*float(new_h/height)

            # clip to border
            bboxes[:, 0::2] = np.clip(bboxes[:, 0::2], 0, new_w - 1)
            bboxes[:, 1::2] = np.clip(bboxes[:, 1::2], 0, new_h - 1)

            target[key]=bboxes
    
    def _resize_mask(self,target,size):
        pass

    def __call__(self, image, target=None):
        size,scale_factor = self.get_size(image.size)
        image = image.resize(size[::-1],Image.BILINEAR)
        if target is not None:
            self._resize_boxes(target,image.size)
            target["img_size"] = image.size
            target["scale_factor"] = scale_factor
            target["pad_shape"] = image.size
            target["keep_ratio"] = self.keep_ratio
        return image, target

@TRANSFORMS.register_module()
class RotatedResize(Resize):

    def _resize_boxes(self, target,size):
        for key in ["bboxes","hboxes","rboxes","polys","hboxes_ignore","polys_ignore","rboxes_ignore"]:
            if key not in target:
                continue
            bboxes = target[key]
            if bboxes is None or bboxes.ndim!=2:
                continue
            
            if "rboxes" in key:
                bboxes = rotated_box_to_poly_np(bboxes)

            width,height = target["img_size"]
            new_w,new_h = size
            
            bboxes[:,0::2] = bboxes[:,0::2]*float(new_w/width)
            bboxes[:,1::2] = bboxes[:,1::2]*float(new_h/height)

            # clip to border
            bboxes[:, 0::2] = np.clip(bboxes[:, 0::2], 0, new_w - 1)
            bboxes[:, 1::2] = np.clip(bboxes[:, 1::2], 0, new_h - 1)
            
            if "rboxes" in key:
                bboxes = poly_to_rotated_box_np(bboxes)
            target[key]=bboxes


@TRANSFORMS.register_module()
class RandomFlip:
    def __init__(self, prob=0.5,direction="horizontal"):
        assert direction in ['horizontal', 'vertical', 'diagonal'],f"{direction} not supported"
        self.direction = direction
        self.prob = prob

    def _flip_boxes(self,target,size):
        w,h = target["img_size"] 
        for key in ["bboxes","polys"]:
            if key not in target:
                continue
            bboxes = target[key]
            flipped = bboxes.copy()
            if self.direction == 'horizontal':
                flipped[..., 0::4] = w - bboxes[..., 2::4]
                flipped[..., 2::4] = w - bboxes[..., 0::4]
            elif self.direction == 'vertical':
                flipped[..., 1::4] = h - bboxes[..., 3::4]
                flipped[..., 3::4] = h - bboxes[..., 1::4]
            elif self.direction == 'diagonal':
                flipped[..., 0::4] = w - bboxes[..., 2::4]
                flipped[..., 1::4] = h - bboxes[..., 3::4]
                flipped[..., 2::4] = w - bboxes[..., 0::4]
                flipped[..., 3::4] = h - bboxes[..., 1::4]
            target[key] = flipped

    def _flip_image(self,image):
        if self.direction=="horizontal":
            image = image.transpose(Image.FLIP_LEFT_RIGHT)
        elif self.direction == "vertical":
            image = image.transpose(Image.FLIP_TOP_BOTTOM)
        elif self.direction == "diagonal":
            image = image.transpose(Image.FLIP_LEFT_RIGHT)
            image = image.transpose(Image.FLIP_TOP_BOTTOM)
        return image

    def __call__(self, image, target=None):
        if random.random() < self.prob:
            image = self._flip_image(image)
            if target is not None:
                self._flip_boxes(target,image.size)
            target["flip"]=self.direction
        return image, target

@TRANSFORMS.register_module()
class RotatedRandomFlip(RandomFlip):
    def _flip_rboxes(self,bboxes,w,h):
        flipped = bboxes.copy()
        if self.direction == 'horizontal':
            flipped[..., 0::5] = w - flipped[..., 0::5] - 1
            flipped[..., 4::5] = norm_angle(np.pi - flipped[..., 4::5])
        elif self.direction == 'vertical':
            assert False
        elif self.direction == 'diagonal':
            assert False
        return flipped

    def _flip_polys(self,bboxes,w,h):
        flipped = bboxes.copy()
        if self.direction == 'horizontal':
            flipped[..., 0::2] = w - flipped[..., 0::2] - 1
        elif self.direction == 'vertical':
            flipped[..., 1::2] = h - flipped[..., 1::2] - 1
        elif self.direction == 'diagonal':
            flipped[..., 0::2] = w - flipped[..., 0::2] - 1
            flipped[..., 1::2] = h - flipped[..., 1::2] - 1
        return flipped 


    def _flip_boxes(self,target,size):
        w,h = size 
        for key in ["bboxes","hboxes","rboxes","polys","hboxes_ignore","polys_ignore","rboxes_ignore"]:
            if key not in target:
                continue
            bboxes = target[key]
            if "rboxes" in key:
                target[key] = self._flip_rboxes(bboxes,w,h)
                continue 
            if "polys" in key:
                target[key] = self._flip_polys(bboxes,w,h)
                continue
            flipped = bboxes.copy()
            if self.direction == 'horizontal':
                flipped[..., 0::4] = w - bboxes[..., 2::4]
                flipped[..., 2::4] = w - bboxes[..., 0::4]
            elif self.direction == 'vertical':
                flipped[..., 1::4] = h - bboxes[..., 3::4]
                flipped[..., 3::4] = h - bboxes[..., 1::4]
            elif self.direction == 'diagonal':
                flipped[..., 0::4] = w - bboxes[..., 2::4]
                flipped[..., 1::4] = h - bboxes[..., 3::4]
                flipped[..., 2::4] = w - bboxes[..., 0::4]
                flipped[..., 3::4] = h - bboxes[..., 1::4]
            target[key] = flipped

@TRANSFORMS.register_module()
class Pad:
    def __init__(self, size=None, size_divisor=None, pad_val=0):
        self.size = size
        self.size_divisor = size_divisor
        self.pad_val = pad_val
        # only one of size and size_divisor should be valid
        assert size is not None or size_divisor is not None
        assert size is None or size_divisor is None

    def __call__(self,image,target=None):
        if self.size is not None:
            pad_w,pad_h = size
        else:
            pad_h = int(np.ceil(image.size[1] / self.size_divisor)) * self.size_divisor
            pad_w = int(np.ceil(image.size[0] / self.size_divisor)) * self.size_divisor
        
        new_image = Image.new(image.mode,(pad_w,pad_h),(self.pad_val,)*len(image.split()))
        new_image.paste(image,(0,0,image.size[0],image.size[1]))
        target["pad_shape"] = (pad_h,pad_w,3)
        
        return new_image,target
    

@TRANSFORMS.register_module()
class Normalize:
    def __init__(self, mean, std, to_bgr=True):
        self.mean = np.float32(mean).reshape(-1,1,1)
        self.std = np.float32(std).reshape(-1,1,1)
        self.to_bgr = to_bgr

    def __call__(self, image, target=None):
        if isinstance(image,Image.Image):
            image = np.array(image).transpose((2,0,1))

        if self.to_bgr:
            image = image[::-1]
        
        image = (image - self.mean) / self.std

        target["mean"] = self.mean 
        target["std"] = self.std
        target["to_bgr"] = self.to_bgr
        return image, target
<|MERGE_RESOLUTION|>--- conflicted
+++ resolved
@@ -115,9 +115,6 @@
             oh = self.min_size[0]
             ow = self.max_size
 
-<<<<<<< HEAD
-        return (oh, ow), [ow/w, oh/h, ow/w, oh/h]
-=======
         if max_size is not None:
             min_original_size = float(min((w, h)))
             max_original_size = float(max((w, h)))
@@ -136,7 +133,6 @@
         
         assert np.abs(oh/h - ow/w)<1e-2
         return (oh, ow),oh/h
->>>>>>> ea38d19d
 
     def _resize_boxes(self,target,size):
         for key in ["bboxes","polys"]:
