--- conflicted
+++ resolved
@@ -29,10 +29,6 @@
         f_out.writelines(lines)
         f_out.close()
 
-<<<<<<< HEAD
-def dota_merge(result_pkl, save_path, final_path):
-    prepare(result_pkl,save_path)
-=======
 def prepare_gliding(result_pkl,save_path):
     check_dir(save_path)
     results = jt.load(result_pkl)
@@ -52,16 +48,11 @@
         f_out.writelines(lines)
         f_out.close()
 
-def test():
-    model_name = "s2anet_r50_fpn_1x_dota_without_torch_pretrained"
-    result_pkl = f"/mnt/disk/lxl/JDet/work_dirs/{model_name}/test/test_12.pkl"
-    save_path = f"/mnt/disk/lxl/JDet/work_dirs/{model_name}/submit_12/before_nms"
-    final_path = f"/mnt/disk/lxl/JDet/work_dirs/{model_name}/submit_12/after_nms"
-    if "gliding" in model_name:
+def dota_merge(result_pkl, save_path, final_path):
+    if "gliding" in result_pkl:
         prepare_gliding(result_pkl,save_path)
     else:
         prepare(result_pkl,save_path)
->>>>>>> ea38d19d
     check_dir(final_path)
     mergebypoly(save_path,final_path)
 
