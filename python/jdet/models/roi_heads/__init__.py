--- conflicted
+++ resolved
@@ -1,11 +1,8 @@
 from .rpn import *
 from .box_head import *
 from .retina_head import *
-from .s2anet_head import *
-<<<<<<< HEAD
+from . import s2anet_head
 from . import rpn_head
 from . import gliding_head
-=======
-from .ssd_head import *
->>>>>>> d9a93a1b
+from . import ssd_head
 __all__ = []