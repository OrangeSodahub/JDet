import jittor as jt 
import numpy as np 
import math 

def norm_angle(angle, range=[-np.pi / 4, np.pi]):
    return (angle - range[0]) % range[1] + range[0]

def bbox2delta_rotated(proposals, gt, means=(0., 0., 0., 0., 0.), stds=(1., 1., 1., 1., 1.)):
    """Compute deltas of proposals w.r.t. gt.

    We usually compute the deltas of x, y, w, h of proposals w.r.t ground
    truth bboxes to get regression target.
    This is the inverse function of :func:`delta2bbox`.

    Args:
        proposals (Tensor): Boxes to be transformed, shape (N, ..., 5)
        gt (Tensor): Gt bboxes to be used as base, shape (N, ..., 5)
        means (Sequence[float]): Denormalizing means for delta coordinates
        stds (Sequence[float]): Denormalizing standard deviation for delta
            coordinates

    Returns:
        Tensor: deltas with shape (N, 5), where columns represent dx, dy,
            dw, dh.
    """
    assert proposals.size() == gt.size()

    gt_widths = gt[..., 2]
    gt_heights = gt[..., 3]
    gt_angle = gt[..., 4]

    proposals_widths = proposals[..., 2]
    proposals_heights = proposals[..., 3]
    proposals_angles = proposals[..., 4]

    cosa = jt.cos(proposals_angles)
    sina = jt.sin(proposals_angles)
    coord = gt[..., 0:2] - proposals[..., 0:2]

    dx = (cosa * coord[..., 0] + sina * coord[..., 1]) / proposals_widths
    dy = (-sina * coord[..., 0] + cosa * coord[..., 1]) / proposals_heights
    dw = jt.log(gt_widths / proposals_widths)
    dh = jt.log(gt_heights / proposals_heights)
    da = (gt_angle - proposals_angles)
    da = norm_angle(da) / np.pi

    deltas = jt.stack((dx, dy, dw, dh, da), -1)
     
    means = jt.array(means)
    means = jt.array(means).unsqueeze(0)
    stds = jt.array(stds).unsqueeze(0)
    deltas = (deltas-means)/stds

    return deltas


def delta2bbox_rotated(rois, deltas, means=(0., 0., 0., 0., 0.), stds=(1., 1., 1., 1., 1.), max_shape=None,
                       wh_ratio_clip=16 / 1000, clip_border=True):
    """Apply deltas to shift/scale base boxes.

    Typically the rois are anchor or proposed bounding boxes and the deltas are
    network outputs used to shift/scale those boxes.
    This is the inverse function of :func:`bbox2delta`.

    Args:
        rois (Tensor): Boxes to be transformed. Has shape (N, 5)
        deltas (Tensor): Encoded offsets with respect to each roi.
            Has shape (N, 5 * num_classes). Note N = num_anchors * W * H when
            rois is a grid of anchors. Offset encoding follows [1]_.
        means (Sequence[float]): Denormalizing means for delta coordinates
        stds (Sequence[float]): Denormalizing standard deviation for delta
            coordinates
        max_shape (tuple[int, int]): Maximum bounds for boxes. specifies (H, W)
        wh_ratio_clip (float): Maximum aspect ratio for boxes.
        clip_border (bool, optional): Whether clip the objects outside the
            border of the image. Defaults to True.

    Returns:
        Tensor: Boxes with shape (N, 5), where columns represent

    References:
        .. [1] https://arxiv.org/abs/1311.2524
    """
    means = jt.array(means).repeat(1, deltas.size(1) // 5)
    stds = jt.array(stds).repeat(1, deltas.size(1) // 5)
    denorm_deltas = deltas * stds + means

    dx = denorm_deltas[:, 0::5]
    dy = denorm_deltas[:, 1::5]
    dw = denorm_deltas[:, 2::5]
    dh = denorm_deltas[:, 3::5]
    dangle = denorm_deltas[:, 4::5]

    max_ratio = np.abs(np.log(wh_ratio_clip))
    dw = dw.clamp(min_v=-max_ratio, max_v=max_ratio)
    dh = dh.clamp(min_v=-max_ratio, max_v=max_ratio)
    roi_x = (rois[:, 0]).unsqueeze(1).expand_as(dx)
    roi_y = (rois[:, 1]).unsqueeze(1).expand_as(dy)
    roi_w = (rois[:, 2]).unsqueeze(1).expand_as(dw)
    roi_h = (rois[:, 3]).unsqueeze(1).expand_as(dh)
    roi_angle = (rois[:, 4]).unsqueeze(1).expand_as(dangle)
    gx = dx * roi_w * jt.cos(roi_angle) \
         - dy * roi_h * jt.sin(roi_angle) + roi_x
    gy = dx * roi_w * jt.sin(roi_angle) \
         + dy * roi_h * jt.cos(roi_angle) + roi_y
    gw = roi_w * dw.exp()
    gh = roi_h * dh.exp()

    ga = np.pi * dangle + roi_angle
    ga = norm_angle(ga)

    bboxes = jt.stack([gx, gy, gw, gh, ga], dim=-1).view_as(deltas)
    return bboxes


def bbox2delta(proposals,
               gt,
               means=(0., 0., 0., 0.),
               stds=(1., 1., 1., 1.)):
    """Compute deltas of proposals w.r.t. gt in the MMDet V1.x manner.

    We usually compute the deltas of x, y, w, h of proposals w.r.t ground
    truth bboxes to get regression target.
    This is the inverse function of `delta2bbox()`

    Args:
        proposals (Tensor): Boxes to be transformed, shape (N, ..., 4)
        gt (Tensor): Gt bboxes to be used as base, shape (N, ..., 4)
        means (Sequence[float]): Denormalizing means for delta coordinates
        stds (Sequence[float]): Denormalizing standard deviation for delta
            coordinates

    Returns:
        Tensor: deltas with shape (N, 4), where columns represent dx, dy,
            dw, dh.
    """
    assert proposals.size() == gt.size()

    proposals = proposals.float()
    gt = gt.float()
    px = (proposals[..., 0] + proposals[..., 2]) * 0.5
    py = (proposals[..., 1] + proposals[..., 3]) * 0.5
    pw = proposals[..., 2] - proposals[..., 0] + 1.0
    ph = proposals[..., 3] - proposals[..., 1] + 1.0

    gx = (gt[..., 0] + gt[..., 2]) * 0.5
    gy = (gt[..., 1] + gt[..., 3]) * 0.5
    gw = gt[..., 2] - gt[..., 0] + 1.0
    gh = gt[..., 3] - gt[..., 1] + 1.0

    dx = (gx - px) / pw
    dy = (gy - py) / ph
    dw = jt.log(gw / pw)
    dh = jt.log(gh / ph)
    deltas = jt.stack([dx, dy, dw, dh], dim=-1)

    means = jt.array(means).unsqueeze(0)
    stds = jt.array(stds).unsqueeze(0)
    deltas = (deltas-means)/stds

    return deltas


def delta2bbox(rois,
               deltas,
               means=(0., 0., 0., 0.),
               stds=(1., 1., 1., 1.),
               max_shape=None,
               wh_ratio_clip=16 / 1000):
    """Apply deltas to shift/scale base boxes in the MMDet V1.x manner.

    Typically the rois are anchor or proposed bounding boxes and the deltas are
    network outputs used to shift/scale those boxes.
    This is the inverse function of `bbox2delta()`

    Args:
        rois (Tensor): Boxes to be transformed. Has shape (N, 4)
        deltas (Tensor): Encoded offsets with respect to each roi.
            Has shape (N, 4 * num_classes). Note N = num_anchors * W * H when
            rois is a grid of anchors. Offset encoding follows [1]_.
        means (Sequence[float]): Denormalizing means for delta coordinates
        stds (Sequence[float]): Denormalizing standard deviation for delta
            coordinates
        max_shape (tuple[int, int]): Maximum bounds for boxes. specifies (H, W)
        wh_ratio_clip (float): Maximum aspect ratio for boxes.

    Returns:
        Tensor: Boxes with shape (N, 4), where columns represent
            tl_x, tl_y, br_x, br_y.

    References:
        .. [1] https://arxiv.org/abs/1311.2524

    Example:
        >>> rois = jt.Tensor([[ 0.,  0.,  1.,  1.],
        >>>                      [ 0.,  0.,  1.,  1.],
        >>>                      [ 0.,  0.,  1.,  1.],
        >>>                      [ 5.,  5.,  5.,  5.]])
        >>> deltas = jt.Tensor([[  0.,   0.,   0.,   0.],
        >>>                        [  1.,   1.,   1.,   1.],
        >>>                        [  0.,   0.,   2.,  -1.],
        >>>                        [ 0.7, -1.9, -0.5,  0.3]])
        >>> legacy_delta2bbox(rois, deltas, max_shape=(32, 32))
        tensor([[0.0000, 0.0000, 1.5000, 1.5000],
                [0.0000, 0.0000, 5.2183, 5.2183],
                [0.0000, 0.1321, 7.8891, 0.8679],
                [5.3967, 2.4251, 6.0033, 3.7749]])
    """
    means = jt.array(means).repeat(1, deltas.size(1) // 4)
    stds = jt.array(stds).repeat(1, deltas.size(1) // 4)
    denorm_deltas = deltas * stds + means
    dx = denorm_deltas[:, 0::4]
    dy = denorm_deltas[:, 1::4]
    dw = denorm_deltas[:, 2::4]
    dh = denorm_deltas[:, 3::4]
    max_ratio = np.abs(np.log(wh_ratio_clip))
    dw = dw.clamp(min_v=-max_ratio, max_v=max_ratio)
    dh = dh.clamp(min_v=-max_ratio, max_v=max_ratio)
    # Compute center of each roi
    px = ((rois[:, 0] + rois[:, 2]) * 0.5).unsqueeze(1).expand_as(dx)
    py = ((rois[:, 1] + rois[:, 3]) * 0.5).unsqueeze(1).expand_as(dy)
    # Compute width/height of each roi
    pw = (rois[:, 2] - rois[:, 0] + 1.0).unsqueeze(1).expand_as(dw)
    ph = (rois[:, 3] - rois[:, 1] + 1.0).unsqueeze(1).expand_as(dh)
    # Use exp(network energy) to enlarge/shrink each roi
    gw = pw * dw.exp()
    gh = ph * dh.exp()
    # Use network energy to shift the center of each roi
    gx = px + pw * dx
    gy = py + ph * dy
    # Convert center-xy/width/height to top-left, bottom-right

    # The true legacy box coder should +- 0.5 here.
    # However, current implementation improves the performance when testing
    # the models trained in MMDetection 1.X (~0.5 bbox AP, 0.2 mask AP)
    x1 = gx - gw * 0.5
    y1 = gy - gh * 0.5
    x2 = gx + gw * 0.5
    y2 = gy + gh * 0.5
    if max_shape is not None:
        x1 = x1.clamp(min_v=0, max_v=max_shape[1] - 1)
        y1 = y1.clamp(min_v=0, max_v=max_shape[0] - 1)
        x2 = x2.clamp(min_v=0, max_v=max_shape[1] - 1)
        y2 = y2.clamp(min_v=0, max_v=max_shape[0] - 1)
    bboxes = jt.stack([x1, y1, x2, y2], dim=-1).view_as(deltas)
    return bboxes


def poly_to_rotated_box_single(poly):
    """
    poly:[x0,y0,x1,y1,x2,y2,x3,y3]
    to
    rotated_box:[x_ctr,y_ctr,w,h,angle]
    """
    poly = np.array(poly[:8], dtype=np.float32)

    pt1 = (poly[0], poly[1])
    pt2 = (poly[2], poly[3])
    pt3 = (poly[4], poly[5])
    pt4 = (poly[6], poly[7])

    edge1 = np.sqrt((pt1[0] - pt2[0]) * (pt1[0] - pt2[0]) +
                    (pt1[1] - pt2[1]) * (pt1[1] - pt2[1]))
    edge2 = np.sqrt((pt2[0] - pt3[0]) * (pt2[0] - pt3[0]) +
                    (pt2[1] - pt3[1]) * (pt2[1] - pt3[1]))

    width = max(edge1, edge2)
    height = min(edge1, edge2)

    angle = 0
    if edge1 > edge2:
        angle = np.arctan2(
            np.float(pt2[1] - pt1[1]), np.float(pt2[0] - pt1[0]))
    elif edge2 >= edge1:
        angle = np.arctan2(
            np.float(pt4[1] - pt1[1]), np.float(pt4[0] - pt1[0]))

    angle = norm_angle(angle)

    x_ctr = np.float(pt1[0] + pt3[0]) / 2
    y_ctr = np.float(pt1[1] + pt3[1]) / 2
    rotated_box = np.array([x_ctr, y_ctr, width, height, angle])
    return rotated_box

def poly_to_rotated_box_np(polys):
    """
    poly:[x0,y0,x1,y1,x2,y2,x3,y3]
    to
    rotated_boxes:[x_ctr,y_ctr,w,h,angle]
    """
    rotated_boxes = []
    for poly in polys:
        rotated_box = poly_to_rotated_box_single(poly)
        rotated_boxes.append(rotated_box)
    return np.array(rotated_boxes).astype(np.float32)


def poly_to_rotated_box(polys):
    """
    polys:n*8
    poly:[x0,y0,x1,y1,x2,y2,x3,y3]
    to
    rrect:[x_ctr,y_ctr,w,h,angle]
    """
    pt1, pt2, pt3, pt4 = polys[..., :8].chunk(4, 1)

    edge1 = jt.sqrt(
        jt.pow(pt1[..., 0] - pt2[..., 0], 2) + jt.pow(pt1[..., 1] - pt2[..., 1], 2))
    edge2 = jt.sqrt(
        jt.pow(pt2[..., 0] - pt3[..., 0], 2) + jt.pow(pt2[..., 1] - pt3[..., 1], 2))

    angles1 = jt.atan2((pt2[..., 1] - pt1[..., 1]), (pt2[..., 0] - pt1[..., 0]))
    angles2 = jt.atan2((pt4[..., 1] - pt1[..., 1]), (pt4[..., 0] - pt1[..., 0]))
    angles = polys.new_zeros(polys.shape[0])
    angles[edge1 > edge2] = angles1[edge1 > edge2]
    angles[edge1 <= edge2] = angles2[edge1 <= edge2]

    angles = norm_angle(angles)

    x_ctr = (pt1[..., 0] + pt3[..., 0]) / 2.0
    y_ctr = (pt1[..., 1] + pt3[..., 1]) / 2.0

    edges = jt.stack([edge1, edge2], dim=1)
    width = jt.max(edges, 1)
    height = jt.min(edges, 1)

    return jt.stack([x_ctr, y_ctr, width, height, angles], 1)

def cal_line_length(point1, point2):
    return math.sqrt(math.pow(point1[0] - point2[0], 2) + math.pow(point1[1] - point2[1], 2))


def get_best_begin_point_single(coordinate):
    x1, y1, x2, y2, x3, y3, x4, y4 = coordinate
    xmin = min(x1, x2, x3, x4)
    ymin = min(y1, y2, y3, y4)
    xmax = max(x1, x2, x3, x4)
    ymax = max(y1, y2, y3, y4)
    combinate = [[[x1, y1], [x2, y2], [x3, y3], [x4, y4]], [[x2, y2], [x3, y3], [x4, y4], [x1, y1]],
                 [[x3, y3], [x4, y4], [x1, y1], [x2, y2]], [[x4, y4], [x1, y1], [x2, y2], [x3, y3]]]
    dst_coordinate = [[xmin, ymin], [xmax, ymin], [xmax, ymax], [xmin, ymax]]
    force = 100000000.0
    force_flag = 0
    for i in range(4):
        temp_force = cal_line_length(combinate[i][0], dst_coordinate[0]) \
                     + cal_line_length(combinate[i][1], dst_coordinate[1]) \
                     + cal_line_length(combinate[i][2], dst_coordinate[2]) \
                     + cal_line_length(combinate[i][3], dst_coordinate[3])
        if temp_force < force:
            force = temp_force
            force_flag = i
    if force_flag != 0:
        pass
        # print("choose one direction!")
    return np.array(combinate[force_flag]).reshape(8)


def get_best_begin_point(coordinates):
    coordinates = list(map(get_best_begin_point_single, coordinates.tolist()))
    coordinates = np.array(coordinates)
    return coordinates

def rotated_box_to_poly_single(rrect):
    """
    rrect:[x_ctr,y_ctr,w,h,angle]
    to
    poly:[x0,y0,x1,y1,x2,y2,x3,y3]
    """
<<<<<<< HEAD

    x0,y0,x1,y1,angle=rrect[:5]

    x_ctr = (x0+x1) / 2
    y_ctr = (y0+y1) / 2
    width = x1-x0
    height = y1 - y0
    angle = (angle) / 180 * np.pi

    # x_ctr=x0
    # y_ctr=y0
    # width=x1
    # height=y1
    # angle = (angle) / 180 * np.pi

    # x_ctr, y_ctr, width, height, angle = rrect[:5]

=======
    x_ctr, y_ctr, width, height, angle = rrect[:5]
>>>>>>> 93a17367
    tl_x, tl_y, br_x, br_y = -width / 2, -height / 2, width / 2, height / 2
    rect = np.array([[tl_x, br_x, br_x, tl_x], [tl_y, tl_y, br_y, br_y]])
    R = np.array([[np.cos(angle), -np.sin(angle)],
                  [np.sin(angle), np.cos(angle)]])
    poly = R.dot(rect)
    x0, x1, x2, x3 = poly[0, :4] + x_ctr
    y0, y1, y2, y3 = poly[1, :4] + y_ctr
    poly = np.array([x0, y0, x1, y1, x2, y2, x3, y3], dtype=np.float32)
    poly = get_best_begin_point_single(poly)
    return poly
    
def rotated_box_to_poly_np(rrects):
    """
    rrect:[x_ctr,y_ctr,w,h,angle]
    to
    poly:[x0,y0,x1,y1,x2,y2,x3,y3]
    """
    polys = []
    for rrect in rrects:
        x_ctr, y_ctr, width, height, angle = rrect[:5]
        tl_x, tl_y, br_x, br_y = -width / 2, -height / 2, width / 2, height / 2
        rect = np.array([[tl_x, br_x, br_x, tl_x], [tl_y, tl_y, br_y, br_y]])
        R = np.array([[np.cos(angle), -np.sin(angle)],
                      [np.sin(angle), np.cos(angle)]])
        poly = R.dot(rect)
        x0, x1, x2, x3 = poly[0, :4] + x_ctr
        y0, y1, y2, y3 = poly[1, :4] + y_ctr
        poly = np.array([x0, y0, x1, y1, x2, y2, x3, y3], dtype=np.float32)
        polys.append(poly)
    polys = np.array(polys)
    polys = get_best_begin_point(polys)
    return polys.astype(np.float32)

def rotated_box_to_bbox_np(rotatex_boxes):
    polys = rotated_box_to_poly_np(rotatex_boxes)
    xmin = polys[:, ::2].min(1, keepdims=True)
    ymin = polys[:, 1::2].min(1, keepdims=True)
    xmax = polys[:, ::2].max(1, keepdims=True)
    ymax = polys[:, 1::2].max(1, keepdims=True)
    return np.concatenate([xmin, ymin, xmax, ymax], axis=1)

def rotated_box_to_bbox(rotatex_boxes):
    polys = rotated_box_to_poly(rotatex_boxes)
    xmin, _ = polys[:, ::2].min(1)
    ymin, _ = polys[:, 1::2].min(1)
    xmax, _ = polys[:, ::2].max(1)
    ymax, _ = polys[:, 1::2].max(1)
    return jt.stack([xmin, ymin, xmax, ymax], dim=1)<|MERGE_RESOLUTION|>--- conflicted
+++ resolved
@@ -366,27 +366,7 @@
     to
     poly:[x0,y0,x1,y1,x2,y2,x3,y3]
     """
-<<<<<<< HEAD
-
-    x0,y0,x1,y1,angle=rrect[:5]
-
-    x_ctr = (x0+x1) / 2
-    y_ctr = (y0+y1) / 2
-    width = x1-x0
-    height = y1 - y0
-    angle = (angle) / 180 * np.pi
-
-    # x_ctr=x0
-    # y_ctr=y0
-    # width=x1
-    # height=y1
-    # angle = (angle) / 180 * np.pi
-
-    # x_ctr, y_ctr, width, height, angle = rrect[:5]
-
-=======
     x_ctr, y_ctr, width, height, angle = rrect[:5]
->>>>>>> 93a17367
     tl_x, tl_y, br_x, br_y = -width / 2, -height / 2, width / 2, height / 2
     rect = np.array([[tl_x, br_x, br_x, tl_x], [tl_y, tl_y, br_y, br_y]])
     R = np.array([[np.cos(angle), -np.sin(angle)],
