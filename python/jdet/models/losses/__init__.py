--- conflicted
+++ resolved
@@ -3,10 +3,6 @@
 from .cross_entropy_loss import CrossEntropyLoss
 from .l1_loss import L1Loss
 from .poly_iou_loss import PolyIoULoss
-<<<<<<< HEAD
 from .gaussian_dist_loss import GDLoss
 from .gaussian_dist_loss_v1 import GDLoss_v1
-=======
-from .gaussian_dist_loss_v1 import GDLoss_v1
-from .iou_loss import IoULoss
->>>>>>> ca293ba7
+from .iou_loss import IoULoss