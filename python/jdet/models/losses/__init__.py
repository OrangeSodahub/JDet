from .smooth_l1_loss import SmoothL1Loss
from .focal_loss import FocalLoss
<<<<<<< HEAD
from .cross_entropy_loss import CrossEntropyLoss
=======
from .cross_entropy_loss import CrossEntropyLoss
from .l1_loss import L1Loss
>>>>>>> ea38d19d
<|MERGE_RESOLUTION|>--- conflicted
+++ resolved
@@ -1,8 +1,4 @@
 from .smooth_l1_loss import SmoothL1Loss
 from .focal_loss import FocalLoss
-<<<<<<< HEAD
 from .cross_entropy_loss import CrossEntropyLoss
-=======
-from .cross_entropy_loss import CrossEntropyLoss
-from .l1_loss import L1Loss
->>>>>>> ea38d19d
+from .l1_loss import L1Loss