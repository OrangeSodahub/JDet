--- conflicted
+++ resolved
@@ -8,22 +8,6 @@
     ]
 
 COCO_CLASSES = [
-<<<<<<< HEAD
-    'person', 'bicycle', 'car', 'motorcycle', 'airplane', 'bus', 'train',
-    'truck', 'boat', 'traffic light', 'fire hydrant', 'stop sign',
-    'parking meter', 'bench', 'bird', 'cat', 'dog', 'horse', 'sheep',
-    'cow', 'elephant', 'bear', 'zebra', 'giraffe', 'backpack', 'umbrella',
-    'handbag', 'tie', 'suitcase', 'frisbee', 'skis', 'snowboard',
-    'sports ball', 'kite', 'baseball bat', 'baseball glove', 'skateboard',
-    'surfboard', 'tennis racket', 'bottle', 'wine glass', 'cup', 'fork',
-    'knife', 'spoon', 'bowl', 'banana', 'apple', 'sandwich', 'orange',
-    'broccoli', 'carrot', 'hot dog', 'pizza', 'donut', 'cake', 'chair',
-    'couch', 'potted plant', 'bed', 'dining table', 'toilet', 'tv',
-    'laptop', 'mouse', 'remote', 'keyboard', 'cell phone', 'microwave',
-    'oven', 'toaster', 'sink', 'refrigerator', 'book', 'clock', 'vase',
-    'scissors', 'teddy bear', 'hair drier', 'toothbrush'
-]
-=======
         'person', 'bicycle', 'car', 'motorcycle', 'airplane', 'bus', 'train',
         'truck', 'boat', 'traffic light', 'fire hydrant', 'stop sign',
         'parking meter', 'bench', 'bird', 'cat', 'dog', 'horse', 'sheep',
@@ -38,7 +22,6 @@
         'oven', 'toaster', 'sink', 'refrigerator', 'book', 'clock', 'vase',
         'scissors', 'teddy bear', 'hair drier', 'toothbrush'
     ]
->>>>>>> ea38d19d
 
 CITYSCAPE_CLASSES = [
         'person', 'rider', 'car', 'truck', 'bus', 'train', 'motorcycle',
