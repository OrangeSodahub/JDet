--- conflicted
+++ resolved
@@ -220,18 +220,8 @@
     targets_dw = jt.log(gt_widths / roi_widths)
     targets_dh = jt.log(gt_heights / roi_heights)
     targets_dangle = (gt_angle - roi_angle)
-<<<<<<< HEAD
-    dist = targets_dangle % (2 * pi)
-    dist = jt.minimum(dist, pi * 2 - dist)
-    try:
-        assert np.all(dist.numpy() <= (pi/2. + 0.001) )
-    except:
-        import pdb
-        pdb.set_trace()
-=======
     dist = targets_dangle % (2 * np.pi)
     dist = jt.minimum(dist, np.pi * 2 - dist)
->>>>>>> 7d4e0518
 
     inds = jt.sin(targets_dangle) < 0
     dist[inds] = -dist[inds]
@@ -279,14 +269,6 @@
 
 def best_match_dbbox2delta(Rrois, gt, means = [0, 0, 0, 0, 0], stds=[1, 1, 1, 1, 1]):
     gt_boxes_new = choose_best_match_batch(Rrois, gt)
-<<<<<<< HEAD
-    try:
-        assert np.all(Rrois.numpy()[:, 4] <= (pi + 0.001))
-    except:
-        import pdb
-        pdb.set_trace()
-=======
->>>>>>> 7d4e0518
     bbox_targets = dbbox2delta_v2(Rrois, gt_boxes_new, means, stds)
 
     return bbox_targets
