import torch
import argparse
import jittor as jt
from jdet.runner import Runner 
from jdet.config import init_cfg
<<<<<<< HEAD
from jdet.config.config import update_cfg
import torch
=======

>>>>>>> ce15d119

def main():
    parser = argparse.ArgumentParser(description="Jittor Object Detection Training")
    parser.add_argument(
        "--config-file",
        default="",
        metavar="FILE",
        help="path to config file",
        type=str,
    )
    parser.add_argument(
        "--task",
        default="train",
        help="train,val,test",
        type=str,
    )

    parser.add_argument(
        "--no_cuda",
        action='store_true'
    )

    parser.add_argument(
        "--save_dir",
        default=".",
        type=str,
    )
    
    args = parser.parse_args()

    if not args.no_cuda:
        jt.flags.use_cuda=1

    assert args.task in ["train","val","test","vis_test"],f"{args.task} not support, please choose [train,val,test,vis_test]"
    
    if args.config_file:
        init_cfg(args.config_file)

    runner = Runner()

    if args.task == "train":
        runner.run()
    elif args.task == "val":
        runner.val()
    elif args.task == "test":
        runner.test()
    elif args.task == "vis_test":
        runner.run_on_images(args.save_dir)

if __name__ == "__main__":
    main()<|MERGE_RESOLUTION|>--- conflicted
+++ resolved
@@ -1,14 +1,7 @@
-import torch
 import argparse
 import jittor as jt
 from jdet.runner import Runner 
 from jdet.config import init_cfg
-<<<<<<< HEAD
-from jdet.config.config import update_cfg
-import torch
-=======
-
->>>>>>> ce15d119
 
 def main():
     parser = argparse.ArgumentParser(description="Jittor Object Detection Training")
