--- conflicted
+++ resolved
@@ -23,21 +23,13 @@
         type=str,
     )
     parser.add_argument(
-<<<<<<< HEAD
-        "--no_use_cuda",
-=======
         "--no_cuda",
->>>>>>> ea38d19d
         action='store_true'
     )
     
     args = parser.parse_args()
 
-<<<<<<< HEAD
-    if not args.no_use_cuda:
-=======
     if not args.no_cuda:
->>>>>>> ea38d19d
         jt.flags.use_cuda=1
 
     assert args.task in ["train","val","test"],f"{args.task} not support, please choose [train,val,test]"
