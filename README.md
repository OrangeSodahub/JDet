# JDet
## Introduction
JDet is Object Detection Framework  based on [Jittor](https://github.com/Jittor/jittor). 

**Features**
- Automatic compilation. Our framwork is based on Jittor, which means we don't need to Manual compilation for these code with CUDA and C++.
- 

Framework details are avaliable in the [framework.md](docs/framework.md)
## Install
JDet environment requirements:

* System: **Linux**(e.g. Ubuntu/CentOS/Arch), **macOS**, or **Windows Subsystem of Linux (WSL)**
* Python version >= 3.7
* CPU compiler (require at least one of the following)
    * g++ (>=5.4.0)
    * clang (>=8.0)
* GPU compiler (optional)
    * nvcc (>=10.0 for g++ or >=10.2 for clang)
* GPU library: cudnn-dev (recommend tar file installation, [reference link](https://docs.nvidia.com/deeplearning/cudnn/install-guide/index.html#installlinux-tar))

**Step 1: Install the requirements**
```shell
git clone https://github.com/li-xl/JDet
cd JDet
python -m pip install -r requirements.txt
```
If you have any installation problems for Jittor, please refer to [Jittor](https://github.com/Jittor/jittor)

**Step 2: Install JDet**
 
```shell
cd JDet
python setup.py install # for user
# or
python setup.py develop # for developer
```
If you don't have permission for install,please add ```--user```.

Or use ```PYTHONPATH```
You can add ```export PYTHONPATH=$PYTHONPATH:{you_own_path}/JDet/python``` into ```.bashrc```
```shell
source .bashrc
```

## Getting Started

### Data
DOTA Dataset documents are avaliable in the [dota.md](docs/dota.md)
### Config
Config documents are avaliable in the [config.md](docs/config.md)
### Train
```shell
python tools/run_net.py --config-file=configs/s2anet_r50_fpn_1x_dota.py --task=train
```

### Test
If you want to test the downloaded trained models, please set ```resume_path={you_checkpointspath}``` in the last line of the config file.
```shell
python tools/run_net.py --config-file=configs/s2anet_r50_fpn_1x_dota.py --task=test
```
## Build a New Project
In this document, we will introduce how to build a new project(model) with JDet.
We need to install JDet first, and build a new project by:
```sh
mkdir $PROJECT_PATH$
cd $PROJECT_PATH$
cp $JDet_PATH$/tools/run_net.py ./
mkdir configs
```
Then we can build and edit `configs/base.py` like `$JDet_PATH$/configs/retinanet.py`.
If we need to use a new layer, we can define this layer at `$PROJECT_PATH$/layers.py` and import `layers.py` in `$PROJECT_PATH$/run_net.py`, then we can use this layer in config files.
Then we can train/test this model by:
```sh
python run_net.py --config-file=configs/base.py --task=train
python run_net.py --config-file=configs/base.py --task=test
```

## Models

|    Models     | Dataset |Train Aug | Test Aug | Optim | Lr schd | mAP    | Paper | Config     | Download   |
| :-----------: | :-----: |:-----:| :-----: | :-----:| :-----:| :----: |:--------:|:--------: | :--------: |
| S2ANet-R50-FPN | DOTA1.0| flip|-|  SGD   |   1x    | 74.11   | [arxiv](https://arxiv.org/abs/2008.09397)| [config](projects/s2anet/configs/s2anet_r50_fpn_1x_dota_bs2_steplr_3.py) | [model](https://cloud.tsinghua.edu.cn/d/918bcbf7a10a40fb8dee/files/?p=%2Fmodels%2Fs2anet_r50_fpn_1x_dota_bs2_steplr_3%2Fckpt_12.pkl&dl=1) |
| S2ANet-R50-FPN | DOTA1.0| flip+ra90+bc|-|  SGD   |   1x    | 76.40   | [arxiv](https://arxiv.org/abs/2008.09397)| [config](projects/s2anet/configs/s2anet_r50_fpn_1x_dota_rotate_balance.py) | [model](https://cloud.tsinghua.edu.cn/d/918bcbf7a10a40fb8dee/files/?p=%2Fmodels%2Fs2anet_r50_fpn_1x_dota_rotate_balance%2Fckpt_12.pkl&dl=1) |
| S2ANet-R101-FPN |DOTA1.0|Flip|-|  SGD   |   1x    | 74.28   | [arxiv](https://arxiv.org/abs/2008.09397)| [config](projects/s2anet/configs/s2anet_r101_fpn_1x_dota_bs2.py) | [model](https://cloud.tsinghua.edu.cn/d/918bcbf7a10a40fb8dee/files/?p=%2Fmodels%2Fs2anet_r101_fpn_1x_dota_without_torch_pretrained%2Fckpt_12.pkl&dl=1) |
| Gliding-R50-FPN |DOTA1.0|flip+ms|ms|  SGD   |   1x    | 67.42   | [arxiv]()| [config](projects/gliding/configs/gliding_r50_fpn_1x_dota_without_rotate_ms.py) | [model](https://cloud.tsinghua.edu.cn/d/918bcbf7a10a40fb8dee/files/?p=%2Fmodels%2Fgliding_r50_fpn_1x_dota_bs2_tobgr_steplr_norotate_ms%2Fckpt_12.pkl&dl=1) |
| Gliding-R101-FPN |DOTA1.0|flip+ms+ra90+bc|ms|  SGD   |   1x    | 69.53   | [arxiv]()| [config](projects/gliding/configs/gliding_r101_fpn_2x_dota_with_rotate_balance_cate_ms.py) | [model](https://cloud.tsinghua.edu.cn/d/918bcbf7a10a40fb8dee/files/?p=%2Fmodels%2Fgliding_r101_fpn_1x_dota_bs2_tobgr_steplr_rotate_balance_ms%2Fckpt_12.pkl&dl=1) |
| RetinaNet-R50-FPN |DOTA1.0|-|-|  SGD   |   -    | 62.503   | [arxiv](https://arxiv.org/abs/1708.02002)| [config](configs/retinanet_r50v1d_fpn_dota.py) | [model](https://cloud.tsinghua.edu.cn/f/f12bb566d4be43bfbdc7/) [pretrained]("https://cloud.tsinghua.edu.cn/f/6b5db5fdd5304a5abf19/") |
| SSD |COCO |-|-|  SGD   |   1x    | 74.0   | [arxiv]()| [config]() | [model]() |


**Notice**:

1. ms: multiscale 
2. flip: random flip
3. ra: rotate aug
4. ra90: rotate aug with angle 90,180,270
5. 1x : 12 epochs
6. bc: balance category

<<<<<<< HEAD
### Plan
<b>:heavy_check_mark:Supported  :clock3:Doing :heavy_plus_sign:TODO</b>

:heavy_check_mark: SSD
:heavy_check_mark: Faster R-CNN
:heavy_check_mark: RetinaNet
:heavy_check_mark: Gliding
:heavy_check_mark: S2ANet
:clock3: ReDet
:clock3: YOLOv5
:clock3: R3Det
:clock3: Cascade R-CNN
:clock3: R3Det
:clock3: ROI Transformer
:heavy_plus_sign: CSL
:heavy_plus_sign: DCL
:heavy_plus_sign: GWD
:heavy_plus_sign: KLD
:heavy_plus_sign: ...

=======
### Incoming Models
| Model | Paper | Status|
| :---: | :---: | :---: |
| YOLO | - | Doing|
| R3Det| - | Doing|
>>>>>>> bdf74fe6

## Contact Us


Website: http://cg.cs.tsinghua.edu.cn/jittor/

Email: jittor@qq.com

File an issue: https://github.com/Jittor/jittor/issues

QQ Group: 761222083


<img src="https://cg.cs.tsinghua.edu.cn/jittor/images/news/2020-12-8-21-19-1_2_2/fig4.png" width="200"/>

## The Team


JDet is currently maintained by the [Tsinghua CSCG Group](https://cg.cs.tsinghua.edu.cn/). If you are also interested in JDet and want to improve it, Please join us!


## Citation


```
@article{hu2020jittor,
  title={Jittor: a novel deep learning framework with meta-operators and unified graph execution},
  author={Hu, Shi-Min and Liang, Dun and Yang, Guo-Ye and Yang, Guo-Wei and Zhou, Wen-Yang},
  journal={Science China Information Sciences},
  volume={63},
  number={222103},
  pages={1--21},
  year={2020}
}
```

## Reference
1. [Jittor](https://github.com/Jittor/jittor)
2. [Detectron2](https://github.com/facebookresearch/detectron2)
3. [mmdetection](https://github.com/open-mmlab/mmdetection)
4. [maskrcnn_benchmark](https://github.com/facebookresearch/maskrcnn-benchmark)
5. [RotationDetection](https://github.com/yangxue0827/RotationDetection)
6. [s2anet](https://github.com/csuhan/s2anet)
7. [gliding_vertex](https://github.com/MingtaoFu/gliding_vertex)
8. [r3det](https://github.com/SJTU-Thinklab-Det/r3det-on-mmdetection)
9. [AerialDetection](https://github.com/dingjiansw101/AerialDetection)

<|MERGE_RESOLUTION|>--- conflicted
+++ resolved
@@ -98,7 +98,6 @@
 5. 1x : 12 epochs
 6. bc: balance category
 
-<<<<<<< HEAD
 ### Plan
 <b>:heavy_check_mark:Supported  :clock3:Doing :heavy_plus_sign:TODO</b>
 
@@ -119,13 +118,6 @@
 :heavy_plus_sign: KLD
 :heavy_plus_sign: ...
 
-=======
-### Incoming Models
-| Model | Paper | Status|
-| :---: | :---: | :---: |
-| YOLO | - | Doing|
-| R3Det| - | Doing|
->>>>>>> bdf74fe6
 
 ## Contact Us
 
